#ifndef PSSP_SYSTEM_TEST_H
#define PSSP_SYSTEM_TEST_H

#include <test/UnitTest.h>
#include <test/UnitTestRunner.h>

#include <pssp/System.h>
#include <pssp/iterator/AmIterator.h>
#include <pscf/mesh/MeshIterator.h>
//#include <util/format/Dbl.h>

#include <fstream>

using namespace Util;
using namespace Pscf;
using namespace Pscf::Pssp;

class SystemTest : public UnitTest
{

public:

   std::ofstream logFile_;

   void setUp()
   {}

   void tearDown()
   {
      if (logFile_.is_open()) {
         logFile_.close();
      }
   }

   void openLogFile(char const * filename)
   {  
      openOutputFile(filename, logFile_); 
      Log::setFile(logFile_);
   }

   void testConstructor1D()
   {
      printMethod(TEST_FUNC);
      System<1> system;
   }

   void testReadParameters1D()
   {
      printMethod(TEST_FUNC);
      System<1> system;

      std::ifstream in;
      openInputFile("in/domainOn/System1D", in);
      system.readParam(in);
      in.close();
   }
 
   void testConversion1D_lam() 
   {   
      printMethod(TEST_FUNC);
      System<1> system;
      openLogFile("out/testConversion1D_lam.log"); 

      std::ifstream in; 
      openInputFile("in/domainOn/System1D", in);
      system.readParam(in);
      in.close();

      // Read wField
      std::ifstream command;
      openInputFile("in/conv/Conversion_1d_step1", command);
      system.readCommands(command);
      command.close();

      // Copy w field components to wFields_check after reading
      int nMonomer = system.mixture().nMonomer();
      int nStar = system.basis().nStar();
      DArray< RField<1> > wFields_check;
      wFields_check.allocate(nMonomer);
      for (int i = 0; i < nMonomer; ++i){
         wFields_check[i].allocate(nStar);
         for (int j = 0; j < nStar; ++j){    
            wFields_check[i][j] = system.wFields()[i][j];
            system.wFields()[i][j] = 0.0;
         }   
      }   

      // Round trip conversion basis -> rgrid -> basis, read result
      std::ifstream command_2;
      openInputFile("in/conv/Conversion_1d_step2", command_2);
      system.readCommands(command_2);
      command_2.close();

      // Compare result to original
      double err;
      double max = 0.0;
      std::cout << std::endl;   
      for (int j = 0; j < nStar; ++j) {
         for (int i = 0; i < nMonomer; ++i) {
            err = wFields_check[i][j] - system.wFields()[i][j];
            err = std::abs(err);
            //std::cout << Dbl(wFields_check[i][j],15,8)  << "  ";
            //std::cout << Dbl(system.wFields()[i][j],15,8) << "  ";
            if (err > max) {
               max = err;
            }
         }
         //std::cout << std::endl;   
      }
      std::cout << "Max error = " << max << std::endl;  
      TEST_ASSERT(max < 1.0E-8);
   }

   void testConversion2D_hex() 
   {   
      printMethod(TEST_FUNC);
      System<2> system;

      // Read parameter file
      std::ifstream in; 
      openInputFile("in/domainOn/System2D", in);
      system.readParam(in);
      in.close();

      // Read w fields
      std::ifstream command;
      openInputFile("in/conv/Conversion_2d_step1", command);
      openLogFile("out/testConversion2D_hex.log"); 
      system.readCommands(command);
      command.close();

      // Store components in wFields_check for later comparison 
      int nMonomer = system.mixture().nMonomer();
      int nStar = system.basis().nStar();
      DArray<RField<2> > wFields_check;
      wFields_check.allocate(nMonomer);
      for (int i = 0; i < nMonomer; ++i) {
         wFields_check[i].allocate(nStar);
         for (int j = 0; j < nStar; ++j){    
            wFields_check[i][j] = system.wFields() [i] [j];
            system.wFields()[i][j] = 0.0;
         }   
      }   

      // Round trip basis -> rgrid -> basis, read resulting wField
      openInputFile("in/conv/Conversion_2d_step2", command);
      system.readCommands(command);
      command.close();

      // Compare result to original
      double err;
      double max = 0.0;
      std::cout << std::endl;   
      for (int j = 0; j < nStar; ++j) {
         for (int i = 0; i < nMonomer; ++i) {
            err = wFields_check[i][j] - system.wFields()[i][j];
            err = std::abs(err);
            //std::cout << wFields_check[i][j] 
            //          << "  " << system.wFields()[i][j];
            if (err > max) {
               max = err;
            }
         }
         //std::cout << std::endl;   
      }   
      std::cout << "Max error = " << max << std::endl;  
      TEST_ASSERT(max < 1.0E-8);

   }  

   void testConversion3D_bcc() 
   {   
      printMethod(TEST_FUNC);
      System<3> system;
      openLogFile("out/testConversion3D_bcc.log"); 

      // Read parameter file
      std::ifstream in; 
      openInputFile("in/domainOn/System3D", in);
      system.readParam(in);
      in.close();

      // Read w fields in system.wFields
      openInputFile("in/conv/Conversion_3d_step1", in);
      system.readCommands(in);
      in.close();
  
      // Store components of field as input 
      int nMonomer = system.mixture().nMonomer();
      int nStar = system.basis().nStar();
      DArray<RField<3> > wFields_check;
      wFields_check.allocate(nMonomer);
      for (int i = 0; i < nMonomer; ++i){
         wFields_check[i].allocate(nStar);
         for (int j = 0; j < nStar; ++j){         
            wFields_check[i][j] = system.wFields()[i][j];
            system.wFields()[i][j] = 0.0;
         }
      }

      // Complete round trip
      std::ifstream command_2;
      openInputFile("in/conv/Conversion_3d_step2", command_2);
      system.readCommands(command_2);
      command_2.close();

      // Compare result to original
      double err;
      double max = 0.0;
      std::cout << std::endl;   
      for (int j = 0; j < nStar; ++j) {
         //std::cout << j << "  ";
         for (int i = 0; i < nMonomer; ++i) {
            err = wFields_check[i][j] - system.wFields()[i][j];
            err = std::abs(err);
            //std::cout << Dbl(wFields_check[i][j],15,8)  << "  ";
            //std::cout << Dbl(system.wFields()[i][j],15,8) << "  ";
            if (err > max) {
               max = err;
            }
         }
         //std::cout << std::endl;   
      }
      std::cout << "Max error = " << max << std::endl;  
      TEST_ASSERT(max < 1.0E-8);

   }   

   void testIterate1D_lam_rigid()
   {
      printMethod(TEST_FUNC);
      openLogFile("out/testIterate1D_lam_rigid.log"); 

      System<1> system;
      std::ifstream in;
      openInputFile("in/domainOff/System1D", in); 

      system.readParam(in);
      in.close();
      std::ifstream command;
      openInputFile("in/domainOff/ReadOmega_lam", command);
      system.readCommands(command);
      command.close();

      int nMonomer = system.mixture().nMonomer();
      DArray<RField<1> > wFields_check;
      DArray<RField<1> > wFields;
      wFields_check.allocate(nMonomer);
      wFields.allocate(nMonomer);
      int ns = system.basis().nStar();
      for (int i = 0; i < nMonomer; ++i) {
          wFields_check[i].allocate(ns);
      }    

      for (int i = 0; i < nMonomer; ++i) {
         for (int j = 0; j < ns; ++j) {
            wFields_check[i][j] = system.wFields() [i] [j]; 
         }    
      }    

      std::ifstream command_2;
      openInputFile("in/domainOff/Iterate1d", command_2);
      system.readCommands(command_2);
      command_2.close();

      bool diff = true;
      for (int j = 0; j < ns; ++j) {
         for (int i = 0; i < nMonomer; ++i) {
           if ((std::abs(wFields_check[i][j] - system.wFields()[i][j]) >= 5.07058e-08)) {
               // The above is the minimum error in the omega field.
               // Occurs for the first star                 
               diff = false;
               std::cout <<"\n This is error for break:"<< 
                  (std::abs(wFields_check[i][j] - system.wFields()[i][j])) <<std::endl;
               std::cout << "star index = " << j << std::endl;
               break;
            }    
            else 
               diff = true;
         }    
         if (diff==false) {
            break;
         }    
      }    
      bool stress = false;
      if (std::abs(system.mixture().TStress[0] - 0.006583929) < 1.0E-8) {
         //0.006583929 is the stress calculated 
         //for this omega field for no stress relaxation using Fortran
         stress = true;
      }

      TEST_ASSERT(stress);
      TEST_ASSERT(diff);

   }

   void testIterate1D_lam_flex()
   {
      printMethod(TEST_FUNC);
      openLogFile("out/testIterate1D_lam_.log"); 
 
      System<1> system;
      std::ifstream in; 
      openInputFile("in/domainOn/System1D", in);
    
      system.readParam(in);
      in.close();
      std::ifstream command;
      openInputFile("in/domainOn/ReadOmega_lam", command);
      system.readCommands(command);
      command.close();
 
      int nMonomer = system.mixture().nMonomer();
      DArray<RField<1> > wFields_check;
      DArray<RField<1> > wFields;
      wFields_check.allocate(nMonomer);
      wFields.allocate(nMonomer);
      int ns = system.basis().nStar();
      for (int i = 0; i < nMonomer; ++i) {
          wFields_check[i].allocate(ns);
      }   

      for (int i = 0; i < nMonomer; ++i) {
         for (int j = 0; j < ns; ++j) {    
            wFields_check[i][j] = system.wFields() [i] [j];
         }   
      }   

      std::ifstream command_2;
      openInputFile("in/domainOn/Iterate1d", command_2);
      system.readCommands(command_2);
      command_2.close();

      bool diff = true;
      for (int j = 0; j < ns; ++j) {
         for (int i = 0; i < nMonomer; ++i) {
           if ((std::abs(wFields_check[i][j] - system.wFields()[i][j]) > 1.0E-8)) {
               diff = false;
               std::cout <<"\n This is error for break:"<< 
                  (std::abs(wFields_check[i][j] - system.wFields()[i][j])) <<std::endl;
               std::cout <<"star index = "<< j << std::endl;
               break;
            }   
            else
               diff = true;
         }   
         if (diff==false) {
            break;
         }
      }   
      TEST_ASSERT(diff);
   }

   void testIterate2D_hex_rigid()
   {
      printMethod(TEST_FUNC);
      openLogFile("out/testIterate2D_hex_rigid.log"); 

      System<2> system;
      std::ifstream in;
      openInputFile("in/domainOff/System2D", in); 

      system.readParam(in);
      in.close();
      std::ifstream command;
      openInputFile("in/domainOff/ReadOmega_hex", command);
      system.readCommands(command);
      command.close();

      int nMonomer = system.mixture().nMonomer();
      DArray<RField<2> > wFields_check;
      DArray<RField<2> > wFields;
      wFields_check.allocate(nMonomer);
      wFields.allocate(nMonomer);
      int ns = system.basis().nStar();
      for (int i = 0; i < nMonomer; ++i) {
          wFields_check[i].allocate(ns);
      }    

      for (int i = 0; i < nMonomer; ++i) {
         for (int j = 0; j < ns; ++j) {
            wFields_check[i][j] = system.wFields() [i] [j]; 
         }    
      }    

      std::ifstream command_2;
      openInputFile("in/domainOff/Iterate2d", command_2);
      system.readCommands(command_2);
      command_2.close();

      bool diff = true;
      for (int j = 0; j < ns; ++j) {
         for (int i = 0; i < nMonomer; ++i) {
           //if ((std::abs(wFields_check[i][j] - system.wFields()[i][j]) >= 2.60828e-07)) {
           if ((std::abs(wFields_check[i][j] - system.wFields()[i][j]) >= 5.0e-07)) {
               // The above is the minimum error in the omega field.
               // Occurs for the first star            
               diff = false;
               std::cout <<"\n This is error for break:"<< 
                  (std::abs(wFields_check[i][j] - system.wFields()[i][j])) <<std::endl;
               std::cout <<"star index = "<< j << std::endl;
               break;
            }    
            else 
               diff = true;
         }    
         if (diff==false) {
            break;
         }    
      }    
      bool stress = false;
<<<<<<< HEAD
      if(std::abs(system.mixture().stress(0) - 0.005242863) < 1.0E-8){
         //0.005242863 is the stress calculated for this omega field 
         //for no stress relaxation using Fortran
=======
      if (std::abs(system.mixture().TStress[0] - 0.010633960) < 1.0E-8) {
         //0.010633960 is the stress calculated 
         //for this omega field for no stress relaxation using Fortran
>>>>>>> 74ae0d1d
         stress = true;
      }

      TEST_ASSERT(stress);
      TEST_ASSERT(diff);
   }

   void testIterate2D_hex_flex()
   {
      printMethod(TEST_FUNC);
      openLogFile("out/testIterate2D_hex_flex.log"); 

      System<2> system;
      std::ifstream in;
      openInputFile("in/domainOn/System2D", in);
      system.readParam(in);
      in.close();

      std::ifstream command;
      openInputFile("in/domainOn/ReadOmega_hex", command);
      system.readCommands(command);
      command.close();

      int nMonomer = system.mixture().nMonomer();
      DArray<RField<2> > wFields_check;
      DArray<RField<2> > wFields;
      wFields_check.allocate(nMonomer);
      wFields.allocate(nMonomer);
      int ns = system.basis().nStar();
      for (int i = 0; i < nMonomer; ++i) {
          wFields_check[i].allocate(ns);
      }

      for (int i = 0; i < nMonomer; ++i) {
         for (int j = 0; j < ns; ++j) {
            wFields_check[i][j] = system.wFields() [i] [j];
         }
      }

      std::ifstream command_2;
      openInputFile("in/domainOn/Iterate2d", command_2);
      system.readCommands(command_2);
      command_2.close();

      bool diff = true;
      for (int j = 0; j < ns; ++j) {
         for (int i = 0; i < nMonomer; ++i) {
<<<<<<< HEAD
           if((std::abs(wFields_check[i][j] - system.wFields()[i][j]) >= 2.58008e-07)){
=======
            // if ((std::abs(wFields_check[i][j] - system.wFields()[i][j]) >= 2.58007e-07)) {
            if ((std::abs(wFields_check[i][j] - system.wFields()[i][j]) >= 5.0e-07)) {
>>>>>>> 74ae0d1d
               // The above is the maximum error in the omega field.
               // Occurs for the first star
               diff = false;
               std::cout <<"\n This is error for break:"<< 
                  (std::abs(wFields_check[i][j] - system.wFields()[i][j])) <<std::endl;
               std::cout <<"ns = "<< j << std::endl;
               break;
            } else {
               diff = true;
            }
         }
         if (diff==false) {
            break;
         }
      }
      TEST_ASSERT(diff);
   }

   void testIterate3D_bcc_rigid()
   {
      printMethod(TEST_FUNC);
      openLogFile("out/testIterate3D_bcc_rigid.log"); 

      System<3> system;
      std::ifstream in;
      openInputFile("in/domainOff/System3D", in); 

      system.readParam(in);
      in.close();
      std::ifstream command;
      openInputFile("in/domainOff/ReadOmega_bcc", command);
      system.readCommands(command);
      command.close();

      int nMonomer = system.mixture().nMonomer();
      DArray<RField<3> > wFields_check;
      DArray<RField<3> > wFields;
      wFields_check.allocate(nMonomer);
      wFields.allocate(nMonomer);
      int ns = system.basis().nStar();
      for (int i = 0; i < nMonomer; ++i) {
          wFields_check[i].allocate(ns);
      }    

      for (int i = 0; i < nMonomer; ++i) {
         for (int j = 0; j < ns; ++j) {
            wFields_check[i][j] = system.wFields() [i] [j]; 
         }    
      }    

      std::ifstream command_2;
      openInputFile("in/domainOff/Iterate3d", command_2);
      system.readCommands(command_2);
      command_2.close();

      bool diff = true;
      for (int j = 0; j < ns; ++j) {
         for (int i = 0; i < nMonomer; ++i) {
           //if ((std::abs(wFields_check[i][j] - system.wFields()[i][j]) >= 1.02291e-07)) {
           if ((std::abs(wFields_check[i][j] - system.wFields()[i][j]) >= 5.0e-07)) {
               // The above is the maximum error in the omega field.
               // Occurs for the second star.               
               diff = false;
               std::cout <<"\n This is error for break:"<< 
                  (std::abs(wFields_check[i][j] - system.wFields()[i][j])) <<std::endl;
               std::cout <<"ns = "<< j << std::endl;
               break;
            }    
            else 
               diff = true;
         }
         if (diff==false) {
            break;
         }
      }
      bool stress = false;
<<<<<<< HEAD
      if(std::abs(system.mixture().stress(0) - 0.010633960) < 1.0E-8){
         //0.010633960 is the stress calculated 
         //for this omega field for no stress relaxation using Fortran
=======
      if (std::abs(system.mixture().TStress[0] - 0.005242863) < 1.0E-8) {
         //0.005242863 is the stress calculated for this omega field 
         //for no stress relaxation using Fortran
>>>>>>> 74ae0d1d
         stress = true;
      }

      TEST_ASSERT(stress);
      TEST_ASSERT(diff);
   }

   void testIterate3D_bcc_flex()
   {
      printMethod(TEST_FUNC);
      openLogFile("out/testIterate3D_bcc_flex.log"); 

      System<3> system;
      std::ifstream in; 
      openInputFile("in/domainOn/System3D", in);

      system.readParam(in);
      in.close();
      std::ifstream command;
      openInputFile("in/domainOn/ReadOmega_bcc", command);
      system.readCommands(command);
      command.close();

      int nMonomer = system.mixture().nMonomer();
      DArray<RField<3> > wFields_check;
      DArray<RField<3> > wFields;
      wFields_check.allocate(nMonomer);
      wFields.allocate(nMonomer);
      int ns = system.basis().nStar();
      for (int i = 0; i < nMonomer; ++i) {
          wFields_check[i].allocate(ns);
      }   

      for (int i = 0; i < nMonomer; ++i) {
         for (int j = 0; j < ns; ++j) {
            wFields_check[i][j] = system.wFields() [i] [j];
         }   
      }   

      std::ifstream command_2;
      openInputFile("in/domainOn/Iterate3d", command_2);
      system.readCommands(command_2);
      command_2.close();

      bool diff = true;
      for (int j = 0; j < ns; ++j) {
         for (int i = 0; i < nMonomer; ++i) {
           //if ((std::abs(wFields_check[i][j] - system.wFields()[i][j]) >=  1.09288e-07)) { 
           if ((std::abs(wFields_check[i][j] - system.wFields()[i][j]) >=  5.0e-07)) { 
               // The above is the maximum error in the omega field.
               // Occurs for the second star.
               diff = false;
               std::cout <<"\n This is error for break:"<< 
                  (std::abs(wFields_check[i][j] - system.wFields()[i][j])) <<std::endl;
               std::cout <<"ns = "<< j << std::endl;
               break;
            }
            else
               diff = true;
         }
         if (diff==false) {

            break;
<<<<<<< HEAD
         }    
      }    
      bool stress = false;
      if(std::abs(system.mixture().stress(0) - 0.006583929) < 1.0E-8){
         //0.006583929 is the stress calculated 
         //for this omega field for no stress relaxation using Fortran
         stress = true;
=======
         }
>>>>>>> 74ae0d1d
      }
      TEST_ASSERT(diff);
   }


};

TEST_BEGIN(SystemTest)
<<<<<<< HEAD
//TEST_ADD(SystemTest, testConstructor1D)
//TEST_ADD(SystemTest, testReadParameters1D)
=======
TEST_ADD(SystemTest, testConstructor1D)
TEST_ADD(SystemTest, testReadParameters1D)
TEST_ADD(SystemTest, testConversion1D_lam)
TEST_ADD(SystemTest, testConversion2D_hex)
TEST_ADD(SystemTest, testConversion3D_bcc)
TEST_ADD(SystemTest, testIterate1D_lam_rigid)
TEST_ADD(SystemTest, testIterate1D_lam_flex)
TEST_ADD(SystemTest, testIterate2D_hex_rigid)
TEST_ADD(SystemTest, testIterate2D_hex_flex)
TEST_ADD(SystemTest, testIterate3D_bcc_rigid)
TEST_ADD(SystemTest, testIterate3D_bcc_flex)
>>>>>>> 74ae0d1d

TEST_END(SystemTest)

#endif<|MERGE_RESOLUTION|>--- conflicted
+++ resolved
@@ -283,7 +283,7 @@
          }    
       }    
       bool stress = false;
-      if (std::abs(system.mixture().TStress[0] - 0.006583929) < 1.0E-8) {
+      if (std::abs(system.mixture().stress(0) - 0.006583929) < 1.0E-8) {
          //0.006583929 is the stress calculated 
          //for this omega field for no stress relaxation using Fortran
          stress = true;
@@ -409,15 +409,9 @@
          }    
       }    
       bool stress = false;
-<<<<<<< HEAD
-      if(std::abs(system.mixture().stress(0) - 0.005242863) < 1.0E-8){
-         //0.005242863 is the stress calculated for this omega field 
-         //for no stress relaxation using Fortran
-=======
-      if (std::abs(system.mixture().TStress[0] - 0.010633960) < 1.0E-8) {
+      if (std::abs(system.mixture().stress(0) - 0.010633960) < 1.0E-8) {
          //0.010633960 is the stress calculated 
          //for this omega field for no stress relaxation using Fortran
->>>>>>> 74ae0d1d
          stress = true;
       }
 
@@ -465,12 +459,8 @@
       bool diff = true;
       for (int j = 0; j < ns; ++j) {
          for (int i = 0; i < nMonomer; ++i) {
-<<<<<<< HEAD
-           if((std::abs(wFields_check[i][j] - system.wFields()[i][j]) >= 2.58008e-07)){
-=======
             // if ((std::abs(wFields_check[i][j] - system.wFields()[i][j]) >= 2.58007e-07)) {
             if ((std::abs(wFields_check[i][j] - system.wFields()[i][j]) >= 5.0e-07)) {
->>>>>>> 74ae0d1d
                // The above is the maximum error in the omega field.
                // Occurs for the first star
                diff = false;
@@ -547,15 +537,9 @@
          }
       }
       bool stress = false;
-<<<<<<< HEAD
-      if(std::abs(system.mixture().stress(0) - 0.010633960) < 1.0E-8){
-         //0.010633960 is the stress calculated 
-         //for this omega field for no stress relaxation using Fortran
-=======
-      if (std::abs(system.mixture().TStress[0] - 0.005242863) < 1.0E-8) {
+      if (std::abs(system.mixture().stress(0) - 0.005242863) < 1.0E-8) {
          //0.005242863 is the stress calculated for this omega field 
          //for no stress relaxation using Fortran
->>>>>>> 74ae0d1d
          stress = true;
       }
 
@@ -619,17 +603,7 @@
          if (diff==false) {
 
             break;
-<<<<<<< HEAD
-         }    
-      }    
-      bool stress = false;
-      if(std::abs(system.mixture().stress(0) - 0.006583929) < 1.0E-8){
-         //0.006583929 is the stress calculated 
-         //for this omega field for no stress relaxation using Fortran
-         stress = true;
-=======
-         }
->>>>>>> 74ae0d1d
+         }
       }
       TEST_ASSERT(diff);
    }
@@ -638,10 +612,6 @@
 };
 
 TEST_BEGIN(SystemTest)
-<<<<<<< HEAD
-//TEST_ADD(SystemTest, testConstructor1D)
-//TEST_ADD(SystemTest, testReadParameters1D)
-=======
 TEST_ADD(SystemTest, testConstructor1D)
 TEST_ADD(SystemTest, testReadParameters1D)
 TEST_ADD(SystemTest, testConversion1D_lam)
@@ -653,7 +623,6 @@
 TEST_ADD(SystemTest, testIterate2D_hex_flex)
 TEST_ADD(SystemTest, testIterate3D_bcc_rigid)
 TEST_ADD(SystemTest, testIterate3D_bcc_flex)
->>>>>>> 74ae0d1d
 
 TEST_END(SystemTest)
 
